# coding=utf-8
# Copyright (c) Microsoft Corporation. All rights reserved.
# Licensed under the MIT License. See License.txt in the project root for
# license information.
###############################################################################

import re
import warnings
from logging import getLogger
from distutils.version import StrictVersion
from onnx import helper
from .metadata_props import add_metadata_props
from . import registration
from . import utils
from .data_types import *
from .container import ModelComponentContainer
from .optimizer import optimize_onnx
from .interface import OperatorBase, ScopeBase


OPSET_TO_IR_VERSION = {
    1: 3, 2: 3, 3: 3, 4: 3, 5: 3, 6: 3,
    7: 3, 8: 4, 9: 4, 10: 5, 11: 6, 12: 7
}


class Variable:

    def __init__(self, raw_name, onnx_name, scope, type=None):
        '''
        :param raw_name: A string indicating the variable's name in the original model. Usually, it's the seed string
        used to created its ONNX name (i.e., the field onnx_name below).
        :param onnx_name: A string indicating the variable's name in the converted model
        :param scope: A string. It's the name of the scope where this variable is declared
        :param type: A type object defined in onnxmltools.convert.common.data_types.py; e.g., FloatTensorType
        '''
        self.raw_name = raw_name  #
        self.onnx_name = onnx_name  #
        self.scope = scope
        self.type = type
        # The following fields are bool variables used in parsing and compiling stages
        self.is_fed = None
        self.is_root = None
        self.is_leaf = None
        self.is_abandoned = False
        self.raw_params = None

    @property
    def full_name(self):
        '''
        Return a globally unique variable ID
        '''
        return self.onnx_name

    def __str__(self):
        if self.raw_name != self.onnx_name:
            return "Var(name='{0}', onnx='{1}', type={2})".format(self.raw_name, self.onnx_name, self.type)
        else:
            return "Var(name='{0}', type={1})".format(self.raw_name, self.type)


class Operator(OperatorBase):

    def __init__(self, onnx_name, scope, type, raw_operator, target_opset):
        '''
        :param onnx_name: A unique ID, which is a string
        :param scope: The name of the scope where this operator is declared. It's a string.
        :param type: A object which uniquely characterizes the type of this operator. For example, it can be a string,
        pooling, if this operator is associated with a CoreML pooling layer.
        :param raw_operator: The original operator which defines this operator; for example, a scikit-learn Imputer and
        a CoreML Normalizer.
        :param target_opset: The target opset number for the converted model.
        '''
        self.onnx_name = onnx_name  # operator name in the converted model
        self.scope = scope
        self.type = type
        self.raw_operator = raw_operator
        self.inputs = []
        self.outputs = []
        self.is_evaluated = None
        self.is_abandoned = False
        self.target_opset = target_opset

    @property
    def full_name(self):
        '''
        Return a globally unique operator ID
        '''
        return self.onnx_name

    @property
    def input_full_names(self):
        '''
        Return all input variables' names
        '''
        return [variable.full_name for variable in self.inputs]

    @property
    def output_full_names(self):
        '''
        Return all output variables' names
        '''
        return [variable.full_name for variable in self.outputs]

    @property
    def original_operator(self):
        '''
        Return the original operator/layer
        '''
        return self.raw_operator

    def infer_types(self):
        # Invoke a core inference function
        registration.get_shape_calculator(self.type)(self)


class Scope(ScopeBase):

    def __init__(self, name, parent_scopes=None, variable_name_set=None, operator_name_set=None, target_opset=None):
        '''
        :param name:  A string, the unique ID of this scope in a Topology object
        :param parent_scopes: A list of Scope objects. The last element should be the direct parent scope (i.e., where
        this scope is declared).
        :param variable_name_set: A set of strings serving as the name pool of variables
        :param operator_name_set: A set of strings serving as the name pool of operators
        :param target_opset: The target opset number for the converted model.
        '''
        self.name = name
        self.parent_scopes = parent_scopes if parent_scopes else list()
        self.onnx_variable_names = variable_name_set if variable_name_set is not None else set()
        self.onnx_operator_names = operator_name_set if operator_name_set is not None else set()
        self.target_opset = target_opset

        # An one-to-many map from raw variable name to ONNX variable names. It looks like
        #   (key, value) = (raw_name, [onnx_name, onnx_name1, onnx_name2, ..., onnx_nameN])
        # The last name may hide all other names in this scope.
        self.variable_name_mapping = {}

        # A map of local variables defined in this scope. (key, value) = (onnx_name, variable)
        self.variables = {}

        # A map of local operators defined in this scope. (key, value) = (onnx_name, operator)
        self.operators = {}

    def get_onnx_variable_name(self, seed):
        '''
        Retrieve the variable ID of the given seed or create one if it is the first time of seeing this seed
        '''
        if seed in self.variable_name_mapping:
            return self.variable_name_mapping[seed][-1]
        else:
            return self.get_unique_variable_name(seed)

    def get_unique_variable_name(self, seed):
        '''
        Create a unique variable ID based on the given seed
        '''
        return Topology._generate_unique_name(seed, self.onnx_variable_names)

    def get_unique_operator_name(self, seed):
        '''
        Create a unique operator ID based on the given seed
        '''
        return Topology._generate_unique_name(seed, self.onnx_operator_names)

    def find_sink_variables(self):
        '''
        Find sink variables in this scope
        '''
        # First we assume all variables are sinks
        is_sink = {name: True for name in self.variables.keys()}
        # Then, we remove those variables which are inputs of some operators
        for operator in self.operators.values():
            for variable in operator.inputs:
                is_sink[variable.onnx_name] = False
        return [variable for name, variable in self.variables.items() if is_sink[name]]

    def declare_local_variable(self, raw_name, type=None, prepend=False):
        '''
        This function may create a new variable in this scope. If raw_name has been used to create other variables,
        the new variable will hide all other variables created using raw_name.
        '''
        # Get unique ID for the new variable
        onnx_name = self.get_unique_variable_name(raw_name)

        # Create the variable
        variable = Variable(raw_name, onnx_name, self.name, type)
        self.variables[onnx_name] = variable

        if raw_name in self.variable_name_mapping:
            # Hide existing variables with the same raw_name
            if not prepend:
                self.variable_name_mapping[raw_name].append(onnx_name)
            else:
                self.variable_name_mapping[raw_name].insert(0, onnx_name)
        else:
            self.variable_name_mapping[raw_name] = [onnx_name]
        return variable

    def get_local_variable_or_declare_one(self, raw_name, type=None):
        '''
        This function will first check if raw_name has been used to create some variables. If yes, the latest one
        named in self.variable_name_mapping[raw_name] will be returned. Otherwise, a new variable will be created and
        then returned.
        '''
        onnx_name = self.get_onnx_variable_name(raw_name)
        if onnx_name in self.variables:
            return self.variables[onnx_name]
        else:
            variable = Variable(raw_name, onnx_name, self.name, type)
            self.variables[onnx_name] = variable
            if raw_name in self.variable_name_mapping:
                self.variable_name_mapping[raw_name].append(onnx_name)
            else:
                self.variable_name_mapping[raw_name] = [onnx_name]
            return variable

    def declare_local_operator(self, type, raw_model=None):
        '''
        This function is used to declare new local operator.
        '''
        onnx_name = self.get_unique_operator_name(str(type))
        operator = Operator(onnx_name, self.name, type, raw_model, self.target_opset)
        self.operators[onnx_name] = operator
        return operator

    def delete_local_operator(self, onnx_name):
        '''
        Remove the operator whose onnx_name is the input onnx_name
        '''
        if onnx_name not in self.onnx_operator_names or onnx_name not in self.operators:
            raise RuntimeError('The operator to be removed not found')
        self.onnx_operator_names.discard(onnx_name)
        del self.operators[onnx_name]

    def delete_local_variable(self, onnx_name):
        '''
        Remove the variable whose onnx_name is the input onnx_name
        '''
        if onnx_name not in self.onnx_variable_names or onnx_name not in self.variables:
            raise RuntimeError('The variable to be removed not found')
        self.onnx_variable_names.discard(onnx_name)
        raw_name = self.variables[onnx_name].raw_name
        self.variable_name_mapping[raw_name].remove(onnx_name)
        del self.variables[onnx_name]


class Topology:

    def __init__(self, model, default_batch_size=1, initial_types=None,
                 reserved_variable_names=None, reserved_operator_names=None, target_opset=None,
                 custom_conversion_functions=None, custom_shape_calculators=None, metadata_props=None):
        '''
        Initialize a Topology object, which is an intermediate representation of a computational graph.

        :param model: RawModelContainer object or one of its derived classes. It contains the original model.
        :param default_batch_size: batch_size prepend to scalar and array types from CoreML. It's usually 1 or 'None'.
        :param initial_types: A list providing some types for some root variables. Each element is a tuple of a variable
        name and a type defined in data_types.py.
        :param reserved_variable_names: A set of strings which are not allowed to be used as a variable name
        :param reserved_operator_names: A set of strings which are not allowed to be used as a operator name
        :param custom_conversion_functions: a dictionary for specifying the user customized conversion function
        :param custom_shape_calculators: a dictionary for specifying the user customized shape calculator
        '''
        self.scopes = []
        self.raw_model = model
        self.scope_names = set()
        self.variable_name_set = reserved_variable_names if reserved_variable_names is not None else set()
        self.operator_name_set = reserved_operator_names if reserved_operator_names is not None else set()
        self.initial_types = initial_types if initial_types else list()
        self.metadata_props = metadata_props if metadata_props else dict()
        self.default_batch_size = default_batch_size
        self.target_opset = target_opset
        self.custom_conversion_functions = custom_conversion_functions if custom_conversion_functions else {}
        self.custom_shape_calculators = custom_shape_calculators if custom_shape_calculators else {}

        # This attribute is used in optimizing the graph structure. If root_names is not empty, only the variables
        # specified will be treated as the roots (i.e., set is_fed to True in the beginning of a graph evaluation) of
        # the graph. Specifying all root variables in this list and leaving it empty are equivalent. This attribute
        # directly affects _initialize_graph_status_for_traversing function and indirectly affects _infer_all_shapes and
        # _prune functions.
        self.root_names = list()

    @staticmethod
    def _generate_unique_name(seed, existing_names):
        '''
        Produce an unique string based on the seed
        :param seed: a string
        :param existing_names: a set containing strings which cannot be produced
        :return: a string similar to the seed
        '''
        if seed == '':
            raise ValueError('Name seed must be an non-empty string')

        # Make the seed meet C-style naming convention
        seed = re.sub('[^0-9a-zA-Z]', '_', seed)  # Only alphabets and numbers are allowed
        if re.match('^[0-9]', seed):  # The first symbol cannot be a number
            seed = '_' + seed

        # If seed has never been seen, we return it as it is. Otherwise, we will append an number to make it unique.
        if seed not in existing_names:
            existing_names.add(seed)
            return seed
        else:
            i = 1
            while seed + str(i) in existing_names:
                i += 1
            new_name = seed + str(i)
            existing_names.add(new_name)
            return new_name

    def get_unique_scope_name(self, seed):
        return Topology._generate_unique_name(seed, self.scope_names)

    def declare_scope(self, seed, parent_scopes=None):
        scope = Scope(self.get_unique_scope_name(seed), parent_scopes,
                      self.variable_name_set, self.operator_name_set, self.target_opset)
        self.scopes.append(scope)
        return scope

    def unordered_operator_iterator(self):
        for scope in self.scopes:
            for operator in scope.operators.values():
                yield operator

    def unordered_variable_iterator(self):
        for scope in self.scopes:
            for variable in scope.variables.values():
                yield variable

    def find_root_and_sink_variables(self):
        '''
        Find root variables of the whole graph
        '''
        # First we assume all variables are roots
        is_root = {name: True for scope in self.scopes for name in scope.variables.keys()}
        # Then, we remove those variables which are outputs of some operators
        for operator in self.unordered_operator_iterator():
            for variable in operator.outputs:
                is_root[variable.onnx_name] = False
        is_sink = {name: True for scope in self.scopes for name in scope.variables.keys()}
        for operator in self.unordered_operator_iterator():
            for variable in operator.inputs:
                is_sink[variable.onnx_name] = False
        return [variable for scope in self.scopes for name, variable in scope.variables.items()
                if is_root[name] or is_sink[name]]

    def topological_operator_iterator(self):
        """
        This is an iterator of all operators in Topology object.
        Operators may be produced in a topological order. If you want to
        simply go though all operators without considering their
        topological structure, please use another function,
        unordered_operator_iterator.
        """
        self._initialize_graph_status_for_traversing()
        priorities = {
            'tensorToProbabilityMap': 2,
            'tensorToLabel': 1
        }
        while not all(operator.is_evaluated for scope in self.scopes
                      for operator in scope.operators.values()):
            is_evaluation_happened = False
            for operator in sorted(self.unordered_operator_iterator(),
                                   key=lambda op: priorities[op.type]
                                   if op.type in priorities else 0):
                if (all(variable.is_fed for variable in operator.inputs)
                        and not operator.is_evaluated):
                    # Check if over-writing problem occurs (i.e., multiple
                    # operators produce results on one variable).
                    for variable in operator.outputs:
                        # Throw an error if this variable has been treated as
                        # an output somewhere
                        if variable.is_fed:
                            raise RuntimeError(
                                "A variable is already assigned ({}) "
                                "for operator '{}' (name='{}'). This "
                                "may still happen if a converter is a "
                                "combination of sub-operators and one of "
                                "of them is producing this output. "
                                "In that case, an identity node must be "
                                "added.".format(
                                    variable, operator.type,
                                    operator.onnx_name))
                        # Mark this variable as filled
                        variable.is_fed = True
                    # Make this operator as handled
                    operator.is_evaluated = True
                    is_evaluation_happened = True

                    # Send out an operator
                    yield operator

                    # This step may create new nodes if the
                    # the converter is called while looping on
                    # the nodes. The outputs of an operator
                    # are not necessary the inputs of the next
                    # one and but can processed by other ONNX nodes
                    # inserted in the container. As a result, some
                    # variables never have is_fed set to True which
                    # is updated now unless they are an operator
                    # output.
                    known_outputs = {}
                    for op in self.unordered_operator_iterator():
                        for out in op.outputs:
                            if hasattr(out, 'onnx_name'):
                                known_outputs[out.onnx_name] = out
                            else:
                                known_outputs[out] = out
                    for variable in self.unordered_variable_iterator():
                        if variable.is_fed:
                            continue
                        if variable.onnx_name in known_outputs:
                            continue
                        update = (False if self.root_names and
                                           variable.onnx_name not in self.root_names
                                  else True)
                        if update:
                            variable.is_fed = True
                            is_evaluation_happened = True

            # After scanning through the whole computational graph, at
            # least one operator should be evaluated. If not, we need
            # to terminate this procedure to avoid dead lock.
            if not is_evaluation_happened:
                break

    def rename_variable(self, old_name, new_name):
        '''
        Replace the old ONNX variable name with a new ONNX variable name. There are several fields we need to edit.
            a. Topology
                1. scopes (the scope where the specified ONNX variable was declared)
                2. variable_name_set
            b. Scope
                1. onnx_variable_names (a mirror of Topology's variable_name_set)
                2. variable_name_mapping
                3. variables

        :param old_name: a string
        :param new_name: a string
        '''
        # Search for the first variable that is named as old_name.
        scope, onnx_name, variable = next((scope, onnx_name, variable) for scope in self.scopes
                                          for onnx_name, variable in scope.variables.items() if onnx_name == old_name)

        # Rename the variable we just found
        variable.onnx_name = new_name

        # Because the ONNX name of the targeted variable got changed, the (onnx_name, variable) pair in the associated
        # scope's variable dictionary should be changed as well. We therefore create a new pair to replace the old pair.
        scope.variables[new_name] = variable
        del scope.variables[old_name]

        # One original CoreML name may have several ONNX names recorded. To fix the record affected by renaming, we need
        # to replace old_name with new_name in the record of the associated CoreML name (variable.raw_name). Note that
        # derived_names contains all ONNX variable names derived from variable.raw_name.
        derived_names = scope.variable_name_mapping[variable.raw_name]
        for i in range(len(derived_names)):
            # Find old_name in derived_names
            if old_name != derived_names[i]:
                continue
            # Replace the recorded ONNX name with the new name
            derived_names[i] = new_name
            # Because ONNX names are unique so name replacement only happens once, we terminate the loop right after one
            # name replacement.
            break

        # Finally, new_name takes the place of old_name in the set of all existing variable names
        scope.onnx_variable_names.remove(old_name)
        scope.onnx_variable_names.add(new_name)

    def _check_structure(self):
        '''
        This function applies some rules to check if the parsed model is proper. Currently, it only checks if isolated
        variable and isolated operator exists.
        '''
        # Collect all variable names and operator names
        unused_variables = set()
        unused_operators = set()
        for variable in self.unordered_variable_iterator():
            unused_variables.add(variable.full_name)
        for operator in self.unordered_operator_iterator():
            unused_operators.add(operator.full_name)

        for operator in self.unordered_operator_iterator():
            for variable in operator.inputs:
                # A variable is used by an operator, so we remove the variable from the unused-variable list.
                unused_variables.discard(variable.full_name)
                # A operator has an input, so we remove the operator from the unused-operator list.
                unused_operators.discard(operator.full_name)
            for variable in operator.outputs:
                # A variable is used by an operator, so we remove the variable from the unused-variable list.
                unused_variables.discard(variable.full_name)
                # A operator has an output, so we remove the operator from the unused-operator list.
                unused_operators.discard(operator.full_name)

        if len(unused_variables) > 0:
            raise RuntimeError('Isolated variables exist: %s' % unused_variables)

        if len(unused_operators) > 0:
            raise RuntimeError('Isolated operators exist: %s' % unused_operators)

    def _initialize_graph_status_for_traversing(self):
        '''
        Initialize the status of all variables and operators for traversing the underline graph
        '''
        # In the beginning, we set is_root and is_leaf true. For is_fed, we have two different behaviors depending on
        # whether root_names is empty.
        for variable in self.unordered_variable_iterator():
            # If root_names is set, we only set those variable to be fed. Otherwise, all roots would be fed.
            if self.root_names:
                if variable.onnx_name in self.root_names:
                    variable.is_fed = True
                else:
                    variable.is_fed = False
            else:
                variable.is_fed = True
            variable.is_root = True
            variable.is_leaf = True

        # Then, we flip some flags by applying some simple rules so that only
        #   1. all roots get is_root=True and is_fed=True
        #   2. all leaves get is_leaf=True
        for operator in self.unordered_operator_iterator():
            operator.is_evaluated = False  # All operators are not processed in the beginning
            for variable in operator.outputs:
                # Output cannot be fed before graph traversing
                variable.is_fed = False
                # If the variable is an output of one operator, it must not be a root
                variable.is_root = False
            for variable in operator.inputs:
                # If the variable is an input of one operator, it must not be a leaf
                variable.is_leaf = False

    def _infer_all_types(self):
        '''
        Infer all variables' shapes in the computational graph.
        '''
        self._initialize_graph_status_for_traversing()

        # Deliver user-specified types to root variables
        for raw_name, initial_type in self.initial_types:
            # Check all variables declared using raw_name in the whole graph
            for scope in self.scopes:
                # Skip scopes without having the considered variable name
                if raw_name not in scope.variable_name_mapping:
                    continue
                # Assign initial_type to all variables declared using raw_name
                for onnx_name in scope.variable_name_mapping[raw_name]:
                    variable = scope.variables[onnx_name]
                    if variable.is_root:
                        # Assign type to the root; existing type produced by parser may be overwritten
                        variable.type = initial_type

        # Traverse the graph from roots to leaves
        for operator in self.topological_operator_iterator():
            if operator.type in self.custom_shape_calculators:
                self.custom_shape_calculators[operator.type](operator)
            elif operator.type in self.custom_conversion_functions:
                pass  # in Keras converter, the shape calculator can be optional.
            else:
                operator.infer_types()

    def _resolve_duplicates(self):
        '''
        Merge variables connected by identity operator to reduce the number of redundant variables
        '''
        self._initialize_graph_status_for_traversing()

        # Traverse the graph from roots to leaves
        for operator in self.topological_operator_iterator():
            if operator.type != 'identity':
                continue

            if any(variable.is_root for variable in operator.inputs) and \
                    any(variable.is_leaf for variable in operator.outputs):
                continue

            # Replace the output variable with the input variable everywhere
            original = operator.inputs[0]
            duplicate = operator.outputs[0]
            for another_scope in self.scopes:
                for another_operator in another_scope.operators.values():
                    for i in range(len(another_operator.inputs)):
                        if another_operator.inputs[i].onnx_name != duplicate.onnx_name:
                            continue
                        another_operator.inputs[i] = original

            # When original variable's documentation string or denotation is empty but duplicate's is not, we
            # copy that field to the original variable to avoid information loss.
            if not original.type.doc_string and duplicate.type.doc_string:
                original.type.doc_string = duplicate.type.doc_string

            if isinstance(original.type, TensorType) and isinstance(duplicate.type, TensorType):
                if not original.type.denotation and duplicate.type.denotation:
                    original.type.denotation = duplicate.type.denotation
                if not original.type.channel_denotations:
                    original.type.channel_denotations = duplicate.type.channel_denotations
                elif duplicate.type.channel_denotations:
                    # Merge the channel denotations if available in both the original and the duplicate
                    for i in range(len(original.type.channel_denotations)):
                        if original.type.channel_denotations[i]:
                            continue
                        original.type.channel_denotations[i] = duplicate.type.channel_denotations[i]
                # Sometime, shapes of duplicates are different. We try to replace the original variable's unknown dimensions
                # as many as possible because we will get rid of the duplicate.
                if len(original.type.shape) == len(duplicate.type.shape):
                    for i in range(len(original.type.shape)):
                        if original.type.shape[i] != 'None':
                            continue
                        original.type.shape[i] = duplicate.type.shape[i]

            # Because we're iterating through the topology, we cannot delete any operator or variable. Otherwise,
            # the traversing function may be broken. We will delete those abandoned ones later.
            duplicate.is_abandoned = True
            operator.is_abandoned = True

        for scope in self.scopes:
            # Find out who is going to be abandoned
            abandoned_operator_names = set(onnx_name for onnx_name, operator in scope.operators.items()
                                           if operator.is_abandoned)
            abandoned_variable_names = set(onnx_name for onnx_name, variable in scope.variables.items()
                                           if variable.is_abandoned)

            # Remove abandoned operators
            for name in abandoned_operator_names:
                scope.delete_local_operator(name)

            # Remove abandoned variables
            for name in abandoned_variable_names:
                scope.delete_local_variable(name)

    def _fix_shapes(self):
        '''
        This function applies some rules to adjust graph inputs (i.e., roots) before doing shape inference
        '''

        # Identify roots of a graph
        self._initialize_graph_status_for_traversing()

        # Scan through all operators and adjust their variables' shapes if needed
        for operator in self.unordered_operator_iterator():
            # Rule 1 (CoreML):
            # Some operator in CoreML only accepts 4-D tensors but their protobuf models might specify a 2-D one.
            # We fix this problem here.
            if operator.type in ['bias', 'concat', 'convolution', 'crop', 'flatten', 'scalerPreprocessor',
                                 'lrn', 'meanImagePreprocessor', 'padding', 'permute', 'pooling', 'reduce',
                                 'reorganizeData', 'reshape', 'scale', 'slice', 'upsample']:
                # We only adjust inputs because outputs will be automatically fixed at our shape inference stage
                for variable in operator.inputs:
                    if variable.is_root:
                        # Convert [N, C] to [N, C, 1, 1] while [N, C, H, W] is unchanged
                        variable.type.shape += [1] * (4 - len(variable.type.shape))

    def _prune(self):
        # Conduct a dummy evaluation of this topology. It may set all reachable operators evaluated and all reachable
        # variables fed.
        for operator in self.topological_operator_iterator():
            pass

        for scope in self.scopes:
            # Remove unused operators
            abandoned_operator_names = []
            for operator in scope.operators.values():
                if not operator.is_evaluated:
                    abandoned_operator_names.append(operator.onnx_name)
            for onnx_name in abandoned_operator_names:
                scope.delete_local_operator(onnx_name)

            # Remove unused variables
            abandoned_variable_names = []
            for variable in scope.variables.values():
                if not variable.is_fed:
                    abandoned_variable_names.append(variable.onnx_name)
            for onnx_name in abandoned_variable_names:
                scope.delete_local_variable(onnx_name)

    def compile(self):
        '''
        This function aims at giving every operator enough information so that all operator conversions can happen
        independently. We also want to check, fix, and simplify the network structure here.
        '''
        self._prune()
        self._resolve_duplicates()
        self._fix_shapes()
        self._infer_all_types()
        self._check_structure()


def convert_topology(topology, model_name, doc_string, target_opset, targeted_onnx, channel_first_inputs=None):
    '''
    This function is used to convert our Topology object defined in _parser.py into a ONNX model (type: ModelProto).
    :param topology: The Topology object we are going to convert
    :param model_name: GraphProto's name. Let "model" denote the returned model. The string "model_name" would be
    assigned to "model.graph.name."
    :param doc_string: A string attached to the produced model
    :param target_opset: number, for example, 7 for ONNX 1.2, and 8 for ONNX 1.3.
    :param targeted_onnx[deprecated]: A string, which specifies the targeted ONNX version of the produced model. Possible values
    include '1.1.2', '1.2', and so on.
    :return: a ONNX ModelProto
    '''
    if targeted_onnx is not None and StrictVersion(targeted_onnx) != StrictVersion(onnx.__version__):
        warnings.warn(
            'targeted_onnx is deprecated, please specify target_opset for the target model.\n' +
            '*** ONNX version conflict found. The installed version is %s while the targeted version is %s' % (
                onnx.__version__, targeted_onnx))

    opset_from_onnx_version = onnx.defs.onnx_opset_version()
    if target_opset is None:
        target_opset = opset_from_onnx_version
    elif target_opset > opset_from_onnx_version:
        raise RuntimeError("target_opset %d is higher than the number of the installed onnx package.")

    topology._initialize_graph_status_for_traversing()

    container = ModelComponentContainer(target_opset)

    # Put roots and leaves as ONNX's model into buffers. They will be added into ModelComponentContainer later.
    tensor_inputs = {}
    other_inputs = {}
    tensor_outputs = {}
    other_outputs = {}
    for scope in topology.scopes:
        for variable in scope.variables.values():
            if variable.is_root:
                if isinstance(variable.type, (TensorType, Int64Type, FloatType, StringType)):
                    tensor_inputs[variable.raw_name] = variable
                else:
                    other_inputs[variable.raw_name] = variable
            if variable.is_leaf:
                if isinstance(variable.type, (TensorType, Int64Type, FloatType, StringType)):
                    tensor_outputs[variable.raw_name] = variable
                else:
                    other_outputs[variable.raw_name] = variable

    # Add roots the graph according to their order in the original model
    invalid_name = []
    nhwc_inputs = []
    if channel_first_inputs is None:
        channel_first_inputs = []
    for name in topology.raw_model.input_names:
        # Check input naming convention
        input_name = name.replace('_', '').replace(":", "").replace("/", "")
        if input_name and (input_name[0].isdigit() or (not input_name.isalnum())):
            invalid_name.append(name)
        if name in tensor_inputs:
            onnx_input = tensor_inputs[name]  # type: Variable
            if name in channel_first_inputs or \
                    (name.endswith(':0') and name[:-2] in channel_first_inputs):
                nhwc_inputs.append(onnx_input.full_name)
                s = onnx_input.type.shape
                onnx_input.type.shape = [s[0], s[3], s[1], s[2]]
            container.add_input(onnx_input)

    if invalid_name:
        warnings.warn('Some input names are not compliant with ONNX naming convention: %s' % invalid_name)
    for name in topology.raw_model.input_names:
        if name in other_inputs:
            container.add_input(other_inputs[name])

    # Add leaves the graph according to their order in the original model
    invalid_name = []
    for name in topology.raw_model.output_names:
        # Check output naming convention
        output_name = name.replace('_', '').replace(":", "").replace("/", "")
        if output_name and (output_name[0].isdigit() or (not output_name.isalnum())):
            invalid_name.append(name)
        if name in tensor_outputs:
            container.add_output(tensor_outputs[name])
    if invalid_name:
        warnings.warn('Some output names are not compliant with ONNX naming convention: %s' % invalid_name)
    for name in topology.raw_model.output_names:
        if name in other_outputs:
            container.add_output(other_outputs[name])

    # Traverse the graph from roots to leaves
    for operator in topology.topological_operator_iterator():
        scope = next(scope for scope in topology.scopes if scope.name == operator.scope)
        if operator.type in topology.custom_conversion_functions:
            topology.custom_conversion_functions[operator.type](scope, operator, container)
        else:
            # Convert the selected operator into some ONNX objects and save them into the container
            registration.get_converter(operator.type)(scope, operator, container)

    # When calling ModelComponentContainer's add_initializer(...), nothing is added into the input list.
    # However, for ONNX target opset < 9, initializers should also be model's (GraphProto) inputs.
    # Thus, we create ValueInfoProto objects from initializers (type: TensorProto) directly and
    # then add them into model's input list.
    extra_inputs = []  # ValueInfoProto list of the initializers
    for tensor in container.initializers:
        # Sometimes (especially when creating optional input values such as RNN's initial hidden state), an initializer
        # is also one of the original model's input, so it has been added into the container's input list. If this is
        # the case, we need to skip one iteration to avoid duplicated inputs.
        if tensor.name in [value_info.name for value_info in container.inputs]:
            continue

        # Initializers are always tensors so we can just call make_tensor_value_info(...)
        value_info = helper.make_tensor_value_info(tensor.name, tensor.data_type, tensor.dims)
        extra_inputs.append(value_info)

    # enable the ONNX optimizations
    nodes = optimize_onnx(container.nodes, nhwc_inputs, container.inputs + extra_inputs, container.outputs)

    # Create a graph from its main components
    if container.target_opset < 9:
        # Before ONNX opset 9, initializers need to be passed in with inputs
        graph = helper.make_graph(nodes, model_name, container.inputs + extra_inputs,
                                  container.outputs, container.initializers)
    else:
        # In ONNX opset 9 and above, initializers are included as operator
        # inputs, and therefore do not need to be passed as extra_inputs
        graph = helper.make_graph(nodes, model_name, container.inputs,
                                  container.outputs, container.initializers)

    # Add extra information related to the graph
    graph.value_info.extend(container.value_info)

    # Create model
    onnx_model = helper.make_model(graph)

    # Merge operator sets for the same domain, the largest version number would be kept
    purified_operator_set = dict()
    for op_domain, op_version in container.node_domain_version_pair_sets:
        if op_domain not in purified_operator_set:
            purified_operator_set[op_domain] = op_version
        else:
            purified_operator_set[op_domain] = max(purified_operator_set[op_domain], op_version)

    # Fill operator sets
    i = 0
    for op_domain, op_version in purified_operator_set.items():
        if i == 0 and len(onnx_model.opset_import) == 1:
            # Overwrite the default operator set created by helper.make_model(...)
            op_set = onnx_model.opset_import[0]
        else:
            # Just create one ONNX element in opset_import
            op_set = onnx_model.opset_import.add()
        op_set.domain = op_domain
        op_set.version = op_version
        i += 1
        if container.target_opset < op_version:
            raise RuntimeError(('The specified opset %d is too low to convert this model, ' +
                                'which requires at least opset %d.') % (container.target_opset, op_version))
        elif container.target_opset > op_version:
            getLogger('onnxmltools').warning('The maximum opset needed by this model is only %d.' % op_version)

    # Add extra information
<<<<<<< HEAD
    add_metadata_props(onnx_model, topology.metadata_props, target_opset)
    onnx_model.ir_version = 6  # onnx_proto.IR_VERSION
=======
    add_metadata_props(onnx_model, topology.metadata_props, container.target_opset)
    opv = _get_main_opset_version(onnx_model) or container.target_opset
    irv = OPSET_TO_IR_VERSION.get(opv, onnx_proto.IR_VERSION)
    onnx_model.ir_version = irv
>>>>>>> ac76e26f
    onnx_model.producer_name = utils.get_producer()
    onnx_model.producer_version = utils.get_producer_version()
    onnx_model.domain = utils.get_domain()
    onnx_model.model_version = utils.get_model_version()
    onnx_model.doc_string = doc_string

    return onnx_model


def _get_main_opset_version(model):
    """
    Returns the main opset version.
    """
    for op in model.opset_import:
        if op.domain == '':
            return op.version
    return None<|MERGE_RESOLUTION|>--- conflicted
+++ resolved
@@ -845,15 +845,10 @@
             getLogger('onnxmltools').warning('The maximum opset needed by this model is only %d.' % op_version)
 
     # Add extra information
-<<<<<<< HEAD
-    add_metadata_props(onnx_model, topology.metadata_props, target_opset)
-    onnx_model.ir_version = 6  # onnx_proto.IR_VERSION
-=======
     add_metadata_props(onnx_model, topology.metadata_props, container.target_opset)
     opv = _get_main_opset_version(onnx_model) or container.target_opset
     irv = OPSET_TO_IR_VERSION.get(opv, onnx_proto.IR_VERSION)
     onnx_model.ir_version = irv
->>>>>>> ac76e26f
     onnx_model.producer_name = utils.get_producer()
     onnx_model.producer_version = utils.get_producer_version()
     onnx_model.domain = utils.get_domain()
