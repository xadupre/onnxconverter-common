# Copyright (c) Microsoft Corporation. All rights reserved.
# Licensed under the MIT License. See License.txt in the project root for
# license information.
###############################################################################

"""
The entry point to onnxconverter-common.
This framework performs optimization for ONNX models and
includes common utilities for ONNX converters.
"""
<<<<<<< HEAD
__version__ = "1.7.97"
=======
__version__ = "1.8.0"
>>>>>>> 1dc18d99
__author__ = "Microsoft"
__producer__ = "OnnxMLTools"
__producer_version__ = __version__
__domain__ = "onnxconverter-common"
__model_version__ = 0

from .data_types import *  # noqa F403
from .onnx_ops import *  # noqa F403
from .container import *  # noqa F403
from .registration import *  # noqa F403
from .topology import *  # noqa F403
from .interface import *  # noqa F403
from .shape_calculator import *  # noqa F403
from .tree_ensemble import *  # noqa F403
from .utils import *  # noqa F403
from .case_insensitive_dict import *  # noqa F403
from .metadata_props import add_metadata_props, set_denotation
from .float16 import convert_tensor_float_to_float16, convert_float_to_float16
from .optimizer import optimize_onnx, optimize_onnx_graph, optimize_onnx_model<|MERGE_RESOLUTION|>--- conflicted
+++ resolved
@@ -8,11 +8,7 @@
 This framework performs optimization for ONNX models and
 includes common utilities for ONNX converters.
 """
-<<<<<<< HEAD
-__version__ = "1.7.97"
-=======
-__version__ = "1.8.0"
->>>>>>> 1dc18d99
+__version__ = "1.8.91"
 __author__ = "Microsoft"
 __producer__ = "OnnxMLTools"
 __producer_version__ = __version__
