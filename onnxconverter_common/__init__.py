--- conflicted
+++ resolved
@@ -8,11 +8,7 @@
 This framework performs optimization for ONNX models and
 includes common utilities for ONNX converters.
 """
-<<<<<<< HEAD
-__version__ = "1.8.93"
-=======
-__version__ = "1.9.0"
->>>>>>> 80beb9bb
+__version__ = "1.9.93"
 __author__ = "Microsoft"
 __producer__ = "OnnxMLTools"
 __producer_version__ = __version__
