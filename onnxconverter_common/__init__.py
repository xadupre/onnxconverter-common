# Copyright (c) Microsoft Corporation. All rights reserved.
# Licensed under the MIT License. See License.txt in the project root for
# license information.
###############################################################################

"""
The entry point to onnxconverter-common.
This framework performs optimization for ONNX models and
includes common utilities for ONNX converters.
"""
<<<<<<< HEAD
__version__ = "1.6.5.99"
=======
__version__ = "1.7.0"
>>>>>>> c677f26a
__author__ = "Microsoft"
__producer__ = "OnnxMLTools"
__producer_version__ = __version__
__domain__ = "onnxconverter-common"
__model_version__ = 0

from .data_types import *
from .onnx_ops import *
from .container import *
from .registration import *
from .topology import *
from .interface import *
from .shape_calculator import *
from .tree_ensemble import *
from .utils import *
from .case_insensitive_dict import *
from .metadata_props import add_metadata_props, set_denotation

from .float16 import convert_tensor_float_to_float16
from .optimizer import optimize_onnx, optimize_onnx_graph, optimize_onnx_model<|MERGE_RESOLUTION|>--- conflicted
+++ resolved
@@ -8,11 +8,7 @@
 This framework performs optimization for ONNX models and
 includes common utilities for ONNX converters.
 """
-<<<<<<< HEAD
-__version__ = "1.6.5.99"
-=======
-__version__ = "1.7.0"
->>>>>>> c677f26a
+__version__ = "1.7.0.91"
 __author__ = "Microsoft"
 __producer__ = "OnnxMLTools"
 __producer_version__ = __version__
